--- conflicted
+++ resolved
@@ -17,11 +17,7 @@
 import pytz
     
 
-<<<<<<< HEAD
-from .pvl_tools import localize_to_utc, datetime_to_djd, djd_to_datetime
-=======
 from pvlib.tools import localize_to_utc, datetime_to_djd, djd_to_datetime
->>>>>>> f97a015e
 
 
 def get_solarposition(time, location, method='pyephem', pressure=101325, 
@@ -88,11 +84,7 @@
     # Edited by Will Holmgren (@wholmgren), University of Arizona, 2014 
 
     try:
-<<<<<<< HEAD
-        from .spa_c_files.spa_py import spa_calc
-=======
         from pvlib.spa_c_files.spa_py import spa_calc
->>>>>>> f97a015e
     except ImportError as e:
         raise ImportError('Could not import built-in SPA calculator. '+
                           'You may need to recompile the SPA code.')
@@ -445,9 +437,6 @@
     djd_root = so.brentq(compute_attr, lb, ub, 
                          (value, attribute), xtol=xtol)
 
-<<<<<<< HEAD
-    return djd_to_datetime(djd_root, location.tz)
-=======
     return djd_to_datetime(djd_root, location.tz)
     
     
@@ -478,4 +467,3 @@
 
 
 
->>>>>>> f97a015e
